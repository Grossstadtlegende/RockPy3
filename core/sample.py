--- conflicted
+++ resolved
@@ -6,7 +6,7 @@
 import RockPy3
 import RockPy3.core.study
 import RockPy3.core.utils
-from functools import partial
+
 
 class Sample(object):
     snum = 0
@@ -361,7 +361,6 @@
         :param ignore_series:
         :return:
         """
-        mean_measurements = []
         # separate the different mtypes
         for mtype in self.mdict['mtype']:
             # all measurements with that mtype
@@ -388,14 +387,13 @@
                     self.log.warning('MEAN measurement already exists for these measurements:\n\t\t{}'.format(mlist))
                     break
 
-                mean_measurements.append(self.create_mean_measurement(mlist=mlist,
+                self.create_mean_measurement(mlist=mlist,
                                              ignore_series=ignore_series,
                                              interpolate=interpolate, substfunc=substfunc,
                                              reference=reference, ref_dtype=ref_dtype, norm_dtypes=norm_dtypes,
                                              vval=vval,
                                              norm_method=norm_method,
-                                             normalize_variable=normalize_variable, dont_normalize=dont_normalize))
-        return mean_measurements
+                                             normalize_variable=normalize_variable, dont_normalize=dont_normalize)
 
     def create_mean_measurement(self,
                                 mtype=None, stype=None, sval=None, sval_range=None, series=None, invert=False,
@@ -897,10 +895,10 @@
         :return:
         """
         if mdict_type == 'mdict':
-            [self._add_m2_mdict(m) for m in self.measurements]
+            map(self._add_m2_mdict, self.measurements)
         if mdict_type == 'mean_mdict':
             add_m2_mean_mdict = partial(self._add_m2_mdict, mdict_type='mean_mdict')
-            [add_m2_mean_mdict(m) for m in self.mean_measurements]
+            map(add_m2_mean_mdict, self.measurements)
 
     def calc_all(self, **parameter):
         for m in self.measurements:
@@ -954,7 +952,26 @@
         for m in self.mean_measurements:
             m.label = ''
 
-<<<<<<< HEAD
+    ####################################################################################################################
+    ''' XML io'''
+
+    @property
+    def etree(self):
+        """
+        Returns the content of the sample as an xml.etree.ElementTree object which can be used to construct xml
+        representation
+
+        Returns
+        -------
+             etree: xml.etree.ElementTree
+        """
+
+        sample_node = etree.Element('sample', attrib={'name': str(self.name), 'id': str(id(self))})
+        for m in self.measurements:
+            sample_node.append(m.etree)
+
+        return sample_node
+
 class MeanSample(Sample):
     MeanSample = 0
     def __init__(self, name, coord=None,
@@ -1000,25 +1017,4 @@
         MeanSample.snum += 1
 
     def __repr__(self):
-        return '<< RockPy.MeanSample.{} >>'.format(self.name)
-=======
-    ####################################################################################################################
-    ''' XML io'''
-
-    @property
-    def etree(self):
-        """
-        Returns the content of the sample as an xml.etree.ElementTree object which can be used to construct xml
-        representation
-
-        Returns
-        -------
-             etree: xml.etree.ElementTree
-        """
-
-        sample_node = etree.Element('sample', attrib={'name': str(self.name), 'id': str(id(self))})
-        for m in self.measurements:
-            sample_node.append(m.etree)
-
-        return sample_node
->>>>>>> 00b6bdf8
+        return '<< RockPy.MeanSample.{} >>'.format(self.name)