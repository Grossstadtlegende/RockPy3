--- conflicted
+++ resolved
@@ -732,6 +732,10 @@
         self.calculation_parameter = {res: {} for res in self.result_methods()}
 
         self.__initialize()
+
+        # normalization
+        self.is_normalized = False  # normalized flag for visuals, so its not normalized twice
+        self.norm = None  # the actual parameters
 
         ''' series '''
         self._series = []
@@ -1092,7 +1096,6 @@
                          'calibration', 'holder', 'correction',
                      )
                      }
-
         return pickle_me
 
     def __setstate__(self, d):
@@ -1114,10 +1117,6 @@
         self.selected_recipe = deepcopy(self.result_recipe())
         self.cmethods = {result: getattr(self, 'calculate_' + self.get_cmethod_name(result)) for result in
                          self.result_recipe()}
-        # normalization
-        self.is_normalized = False  # normalized flag for visuals, so its not normalized twice
-        self.norm = None  # the actual parameters
-
 
     @property
     def stype_sval_tuples(self):
@@ -1706,10 +1705,7 @@
 
         if self.is_normalized and self.is_normalized['reference'] == reference:
             self.log.info('{} is already normalized with: {}'.format(self, self.is_normalized))
-<<<<<<< HEAD
             return
-=======
->>>>>>> 6f551fd5
 
         # dont normalize parameter measurements
         if isinstance(self, RockPy3.Parameter):
@@ -2343,9 +2339,6 @@
 if __name__ == '__main__':
     S = RockPy3.RockPyStudy()
     s = S.add_sample(name='pyrr17591', mass=6.7, mass_unit='mg', samplegroup='LTPY')
-    m = s.add_measurement(fpath='/Users/mike/Dropbox/experimental_data/0915-LT_pyrrhtotite/LTPY_512.2a_HYS_VSM#262.6mg#(temp,300.0,K)##STD000.001')
-
-    m.normalize('mass')
-    m.normalize('mass')
-    # s.label_add_series(stype='temp')
-    # RockPy3.QuickFig(data = S, visuals='hysteresis')+    m = s.add_measurement(fpath='/Users/Mike/Dropbox/experimental_data/pyrrhotite/LTPY_pyrr17591_HYS_mpms#6.7mg#(ax,3.0,C)_(temp,10.0,K).001')
+    s.label_add_series(stype='temp')
+    RockPy3.QuickFig(data = S, visuals='hysteresis')